from collections import deque
from typing import List, Dict, Any
import itertools


# --------------------------------------------- #
#              Support classes                  #
# --------------------------------------------- #

class TimeNode:
    """Simple data structure for nodes than can belong to different groups over time"""

    def __init__(self, conns: set = None, max_step: int = -1, id=-1, meta_string=None):
        """Initializes a TimeNode structure

        :param conns: a set of connections this node has in tuple form (neighbour, time step)
        :param max_step: The maximum number of steps in the total graph
        :param id: Node identifier, should be unique over the graph this TimeNode belongs to
        :param meta_string: (Optional) Human readable name of this node
        """
        self.id = id
        self.meta_string = meta_string

        self.nbs = [set() for _ in range(max_step)]
        self.clusters = [None] * max_step  # type: List[TimeCluster or None]

        if conns is not None:
            for (n, t) in conns:
                self.nbs[t].add(n)

    def add_connection(self, n, t : int) -> None:
        """Adds a connection to this node

        :param n: node id of the neighbouring node
        :param t: time step in which this connection exists
        :return: None
        """
        self.nbs[t].add(n)

<<<<<<< HEAD
=======
    def __str__(self):
        return str(self.id) + ((": " + self.meta_string) if self.meta_string is not None else "")


>>>>>>> e37e919a
class TimeCluster:
    """Data structure that holds a cluster of connected nodes

    A TimeCluster in practice contains a single connected component at a single time step.
    It should keep track of incoming and outgoing connections and the nodes that belong to each connection
    Each node in members should appear in both the incoming and outgoing values, excepting the first and final layer

    :ivar id: Timecluster identifier, should be unique within the layer
    :ivar incoming: Incoming connections from the previous layer
    :ivar outgoing: Outgoing connections to the following layer
    :ivar members: Set containing all node ids that belong to this cluster
    :ivar layer: The graph layer this cluster belongs to
    """

    def __init__(self, layer: int, id: int):
        """Initializes a TimeCluster object

        :param layer: Layer number this cluster exists in
        :param id: identifier of this cluster, unique within layer
        """
        self.id = id

        self.incoming = dict()
        self.outgoing = dict()
        self.members = set()

        self.insize = self.outsize = 0

        self.layer = layer

    def add(self, node: TimeNode):
        """Adds a single node to this cluster

        :param node: identifier of the node added to this cluster
        :return:
        """

        self.members.add(node)

    def add_connection(self, target, members):
        """Adds a connection from or to the target timecluster for members

        If the connection already exists, the new member(s) is/are added to the existing connection.

        :param TimeCluster target: The TimeCluster to connect to. Should exist in either layer+1 or layer-1.
        :param TimeNode or set members: id or set of ids that belong to this connection.
        :return: None
        """

        t = target.layer
        if type(members) == TimeNode:

            if members not in self.members:
                raise Exception("Connection contains members not in this cluster")

            if t == self.layer + 1:
                if target not in self.outgoing.keys():
                    self.outgoing[target] = set()
                self.outgoing[target].add(members)
            elif t == self.layer - 1:
                if target not in self.incoming.keys():
                    self.incoming[target] = set()
                self.incoming[target].add(members)
            else:
                raise Exception("Connection can only be added to relevant cluster")

        else:
            members = set(members)
            if len(self.members.intersection(members)) != len(members):
                raise Exception("Connection contains members not in this cluster")

            if t == self.layer + 1:
                if target not in self.outgoing.keys():
                    self.outgoing[target] = set()
                self.outgoing[target] = self.outgoing[target].union(members)
            elif t == self.layer - 1:
                if target not in self.incoming.keys():
                    self.incoming[target] = set()
                self.incoming[target] = self.incoming[target].union(members)
            else:
                raise Exception("Connection can only be added to relevant cluster")

    def update(self, min_conn_size):
        """Trim connections according to some minimum connection size

        :param min_conn_size: minimum size of connection to not be removed
        :return: Whether this cluster is alive or is orphaned and has destroyed itself
        """
        self.insize = self.outsize = 0
        for k, v in list(self.incoming.items()):
            if len(v) < min_conn_size:
                del self.incoming[k]
            else:
                self.insize += len(v)

        for k, v in list(self.outgoing.items()):
            if len(v) < min_conn_size:
                del self.outgoing[k]
            else:
                self.outsize += len(v)

        if self.insize + self.outsize == 0:
            self.destroy()
            return False
        return True

    def destroy(self):
        for n in self.members:
            n.clusters[self.layer] = None
        for nb in self.incoming.keys():
            nb.outgoing.pop(self, None)
        for nb in self.outgoing.keys():
            nb.incoming.pop(self, None)

    def __len__(self):
        return len(self.members)

    def __lt__(self, other):
        return len(self) <= len(other)

    def __str__(self):
        return f"TimeCluster: {self.layer}, {self.id}"


# --------------------------------------------- #
#                 Main class                    #
# --------------------------------------------- #

class TimeGraph:
    """Initializes a TimeGraph object

    A Timegraph object holds information about a graph that changes in discrete steps.
    Each step independently contains the full state of the graph in that step and also the clustering in that step.

    :ivar int num_steps: The number of steps in this graph
    :ivar int num_nodes: The number of nodes (not clusters) total
    :ivar nodes: if an int, generates 0-based ids for the nodes, if list or set interpreted as list of ids as used in the data, if dict interpreted as {node_id: metadata}
    :ivar clusters: List of list of clusters
    """
    def __init__(self, conns, nodes: int or List[str] or Dict[Any, str] or set[Any], num_steps: int, minimum_cluster_size=1, minimum_connection_size=1):
        """Initializes a TimeGraph

        :param conns: Iterable of undirected connections in the form of (head, tail, timestep) or in dictionary format
                        by form of {timestamp: [(head, tail), ...]} or as a list of lists where the index of the list is the timestep.
        :param nodes: Either an int (#nodes) or a list/set [ node_id, ... ] or a dict {node_id: node_metadata}
        :param num_steps: Total number of steps
        """

        self.num_steps = num_steps
        self.num_nodes = nodes

        self.min_clust_size = minimum_cluster_size
        self.min_conn_size = minimum_connection_size

<<<<<<< HEAD
        if isinstance(nodes, int):
            self.nodes = {d: TimeNode(None, num_steps, d) for d in range(nodes)}
        elif isinstance(nodes, list) or isinstance(nodes, set):
            self.nodes = {d: TimeNode(max_step=num_steps, id=d) for d in nodes}
        elif isinstance(nodes, dict):
            self.nodes = {node_id: TimeNode(max_step=num_steps, id=node_id, name=node_meta) for node_id, node_meta in nodes.items()}

        if isinstance(conns, dict):
=======
        if isinstance(conns, dict):  # {timestamp: [iterable of connections in timestamp]}
            if self.num_steps < 0:   # If number of steps is not given, derive from data
                self.num_steps = max(conns.keys()) + 1  # timestamps should be 0-indexed.
            if nodes is None:        # If no node ids were given, derive from data
                nodes = set([x for pair in conns.values() for x in pair])

            self._make_nodes(nodes)
>>>>>>> e37e919a
            for t, l in conns.items():
                for (f, b) in l:
                    self.nodes[f].add_connection(self.nodes[b], t)
                    self.nodes[b].add_connection(self.nodes[f], t)

        elif isinstance(conns, list):  # Either a list of [(a, b, t), ...] or [[(a,b), ...], [(b,c), ...]]
            list_of_list_of_pairs = False
            try:
<<<<<<< HEAD
                if len(conns[0]) == 2:
                    list_of_list_of_pairs = True
            except TypeError:
                pass
            if list_of_list_of_pairs:
=======
                if len(conns[0][0]) == 2:
                    list_of_list_of_pairs = True  # If true, that interprets the index of a list as the timestamp
            except TypeError:
                pass

            if list_of_list_of_pairs:  # List of list of connections
                if self.num_steps < 0:
                    self.num_steps = len(conns)
                if nodes is None:
                    nodes = set([x for step in conns for pair in step for x in pair])
                self._make_nodes(nodes)

>>>>>>> e37e919a
                for t, l in enumerate(conns):
                    for (f, b) in l:
                        self.nodes[f].add_connection(self.nodes[b], t)
                        self.nodes[b].add_connection(self.nodes[f], t)
<<<<<<< HEAD
            else:
                for (f, b, t) in conns:
                    self.nodes[f].add_connection(self.nodes[b], t)
                    self.nodes[b].add_connection(self.nodes[f], t)
        else:
=======

            else:  # List of triplets of (a, b, t)
                if self.num_steps < 0:
                    self.num_steps = max([x[2] for x in conns]) + 1
                if nodes is None:
                    nodes = set([x for (a, b, _) in conns for x in (a, b)])
                self._make_nodes(nodes)

                for (f, b, t) in conns:
                    self.nodes[f].add_connection(self.nodes[b], t)
                    self.nodes[b].add_connection(self.nodes[f], t)

        else:  # some iterable with triplets (a, b, t)
            if self.num_steps < 0:
                self.num_steps = max([x[2] for x in conns]) + 1  # Find largest timestamp value
            if nodes is None:
                nodes = set([x for (a, b, _) in conns for x in (a, b)])
            self._make_nodes(nodes)

>>>>>>> e37e919a
            for (f, b, t) in conns:
                self.nodes[f].add_connection(self.nodes[b], t)
                self.nodes[b].add_connection(self.nodes[f], t)

        self.layers = [self.create_layer_components(t) for t in range(self.num_steps)]
        self.connect_clusters()
        self.layers = [
            [cluster for cluster in layer if cluster.update(self.min_conn_size)]
            for layer in self.layers
        ]

        self.clusters = [x for t in range(self.num_steps) for x in self.layers[t]]

<<<<<<< HEAD
=======
    def _make_nodes(self, nodes):
        num_steps = self.num_steps
        if isinstance(nodes, int):  # Create n nodes with 0-based index id.
            self.nodes = {d: TimeNode(None, num_steps, d) for d in range(nodes)}
        elif isinstance(nodes, list) or isinstance(nodes, set):  # Take node ids from
            self.nodes = {d: TimeNode(max_step=num_steps, id=d) for d in nodes}
        elif isinstance(nodes, dict):
            self.nodes = {node_id: TimeNode(max_step=num_steps, id=node_id, meta_string=node_meta) for node_id, node_meta in nodes.items()}

>>>>>>> e37e919a
    def get_cluster(self, t, id):
        return self.layers[t][id]

    def create_layer_components(self, t: int):
        """Function that creates connected components in each layer

        For a layer the connected components are built by progressively flood-filling any node that is not yet in a cluster

        :param t: Time step of this layer
        :return: List of clusters in this layer
        """
        clusts = []
        seen = set()
        ctr = 0
        for node in self.nodes.values():
            if node.id in seen:
                continue

            seen.add(node.id)
            clust = TimeCluster(t, ctr)

            # Populate cluster through flood fill
            q = deque()
            q.append(node)
            while len(q) > 0:
                n = q.pop()

                clust.add(n)
                n.clusters[t] = clust
                for nb in n.nbs[t]:
                    if nb.id not in seen:
                        q.append(nb)
                        seen.add(nb.id)

            if len(clust) >= self.min_clust_size:
                clusts.append(clust)
                ctr += 1
            else:
                clust.destroy()
        return clusts

    def connect_clusters(self):
        """Function that takes the clustering per layer and interconnects clusters

        A connection between two clusters is made if they are in adjacent layers and share the same node as member.

        :return: None
        """

        for n in self.nodes.values():

            for t in range(self.num_steps - 1):
                head = n.clusters[t]
                tail = n.clusters[t + 1]

                if head is None or tail is None:
                    continue

                head.add_connection(tail, n)
                tail.add_connection(head, n)

    # Global (time graph) statistics

    def density(self):
        """ How much data would be visualised in this temporal graph, relative to the graph dimensions?
        """

        presence_count = 0

        for cluster in self.clusters:
            if len(cluster.members) >= self.min_clust_size:
                presence_count += max(cluster.insize, cluster.outsize)

        if len(self.nodes) * len(self.layers) > 0:
            return presence_count / len(self.nodes) / len(self.layers)
        return 0

    def num_clusters(self):
        return len(self.clusters)

    def avg_num_clusters_per_time_step(self):
        return len(self.clusters) / self.num_steps

    def num_events(self):
        """ Counts events: splits, merges, starts, ends, stables.
        """

        start_count, end_count, merge_count, split_count, stable_count = 0, 0, 0, 0, 0

        for cluster in self.clusters:
            if max(cluster.insize, cluster.outsize) < self.min_clust_size:
                continue

            # count starts and merges
            num_incoming = 0
            for k, v in cluster.incoming.items():
                if len(k) < self.min_clust_size or len(v) < self.min_conn_size:
                    continue
                num_incoming += 1
            if num_incoming == 0:
                start_count += 1
            else:
                merge_count += num_incoming - 1

            # count ends and splits
            num_outgoing = 0
            for k, v in cluster.outgoing.items():
                if len(k) < self.min_clust_size or len(v) < self.min_conn_size:
                    continue
                num_outgoing += 1
            if num_outgoing == 0:
                end_count += 1
            else:
                split_count += num_outgoing - 1

            # count stables
            if num_incoming == 1 and num_outgoing == 1:
                stable_count += 1

        return start_count, end_count, merge_count, split_count, stable_count

    def num_events_per_time_step(self):
        return self.num_events() / self.num_steps
    
    def average_relative_continuity(self):
        return sum(self.relative_continuity()) / self.num_steps
    
    def average_absolute_continuity(self):
        return sum(self.absolute_continuity()) / self.num_steps

    def average_relative_continuity_diff(self):
        return sum(self.relative_continuity_diff()) / self.num_steps

    def average_absolute_continuity_diff(self):
        return sum(self.absolute_continuity_diff()) / self.num_steps

    def normalized_absolute_continuity(self):
        return sum(self.absolute_continuity()) / sum(self.layer_num_members())

    def normalized_absolute_continuity_diff(self):
        return sum(self.absolute_continuity_diff()) / sum(self.layer_num_members())

    # Local (time step) statistics

    def layer_in_out_diff(self):
        return [abs(sum(map(lambda x: x.insize, layer)) - sum(map(lambda x: x.outsize, layer))) for layer in self.layers]

    def layer_num_clusters(self):
        return list(map(len, self.layers))

    def layer_num_members(self):
        return list(map(sum, map(lambda x: map(len, x), self.layers)))

    def relative_continuity(self):
        res = []
        for layer in self.layers:
            if len(layer) == 0:
                res.append(0.)
            else:
                res.append(sum(map(lambda c: max(map(len, c.outgoing.values()), default=1), layer))/sum(map(len, layer)))
        return res
    
    def absolute_continuity(self):
        res = []
        for layer in self.layers:
            if len(layer) == 0:
                res.append(0.)
            else:
                res.append(sum(map(lambda c: max(map(len, c.outgoing.values()), default=1), layer)))
        return res

    def relative_continuity_diff(self):
        hom = self.relative_continuity()
        res = [0.]
        for i in range(len(hom)-1):
            res.append(abs(hom[i] - hom[i+1]))
        return res
    
    def absolute_continuity_diff(self):
        con = self.absolute_continuity()
        res = [0.]
        for i in range(len(con) - 1):
            res.append(abs(con[i] - con[i + 1]))
        return res<|MERGE_RESOLUTION|>--- conflicted
+++ resolved
@@ -37,13 +37,10 @@
         """
         self.nbs[t].add(n)
 
-<<<<<<< HEAD
-=======
     def __str__(self):
         return str(self.id) + ((": " + self.meta_string) if self.meta_string is not None else "")
 
 
->>>>>>> e37e919a
 class TimeCluster:
     """Data structure that holds a cluster of connected nodes
 
@@ -198,16 +195,7 @@
         self.min_clust_size = minimum_cluster_size
         self.min_conn_size = minimum_connection_size
 
-<<<<<<< HEAD
-        if isinstance(nodes, int):
-            self.nodes = {d: TimeNode(None, num_steps, d) for d in range(nodes)}
-        elif isinstance(nodes, list) or isinstance(nodes, set):
-            self.nodes = {d: TimeNode(max_step=num_steps, id=d) for d in nodes}
-        elif isinstance(nodes, dict):
-            self.nodes = {node_id: TimeNode(max_step=num_steps, id=node_id, name=node_meta) for node_id, node_meta in nodes.items()}
-
-        if isinstance(conns, dict):
-=======
+
         if isinstance(conns, dict):  # {timestamp: [iterable of connections in timestamp]}
             if self.num_steps < 0:   # If number of steps is not given, derive from data
                 self.num_steps = max(conns.keys()) + 1  # timestamps should be 0-indexed.
@@ -215,7 +203,7 @@
                 nodes = set([x for pair in conns.values() for x in pair])
 
             self._make_nodes(nodes)
->>>>>>> e37e919a
+
             for t, l in conns.items():
                 for (f, b) in l:
                     self.nodes[f].add_connection(self.nodes[b], t)
@@ -224,13 +212,6 @@
         elif isinstance(conns, list):  # Either a list of [(a, b, t), ...] or [[(a,b), ...], [(b,c), ...]]
             list_of_list_of_pairs = False
             try:
-<<<<<<< HEAD
-                if len(conns[0]) == 2:
-                    list_of_list_of_pairs = True
-            except TypeError:
-                pass
-            if list_of_list_of_pairs:
-=======
                 if len(conns[0][0]) == 2:
                     list_of_list_of_pairs = True  # If true, that interprets the index of a list as the timestamp
             except TypeError:
@@ -243,18 +224,10 @@
                     nodes = set([x for step in conns for pair in step for x in pair])
                 self._make_nodes(nodes)
 
->>>>>>> e37e919a
                 for t, l in enumerate(conns):
                     for (f, b) in l:
                         self.nodes[f].add_connection(self.nodes[b], t)
                         self.nodes[b].add_connection(self.nodes[f], t)
-<<<<<<< HEAD
-            else:
-                for (f, b, t) in conns:
-                    self.nodes[f].add_connection(self.nodes[b], t)
-                    self.nodes[b].add_connection(self.nodes[f], t)
-        else:
-=======
 
             else:  # List of triplets of (a, b, t)
                 if self.num_steps < 0:
@@ -274,7 +247,6 @@
                 nodes = set([x for (a, b, _) in conns for x in (a, b)])
             self._make_nodes(nodes)
 
->>>>>>> e37e919a
             for (f, b, t) in conns:
                 self.nodes[f].add_connection(self.nodes[b], t)
                 self.nodes[b].add_connection(self.nodes[f], t)
@@ -288,8 +260,7 @@
 
         self.clusters = [x for t in range(self.num_steps) for x in self.layers[t]]
 
-<<<<<<< HEAD
-=======
+
     def _make_nodes(self, nodes):
         num_steps = self.num_steps
         if isinstance(nodes, int):  # Create n nodes with 0-based index id.
@@ -299,7 +270,6 @@
         elif isinstance(nodes, dict):
             self.nodes = {node_id: TimeNode(max_step=num_steps, id=node_id, meta_string=node_meta) for node_id, node_meta in nodes.items()}
 
->>>>>>> e37e919a
     def get_cluster(self, t, id):
         return self.layers[t][id]
 
